{-# LANGUAGE CPP #-}

#ifndef MIN_VERSION_base
#define MIN_VERSION_base(x,y,z) 0
#endif

-----------------------------------------------------------------------------
-- |
-- Module      : Data.Serialize.Put
-- Copyright   : Lennart Kolmodin, Galois Inc. 2009
-- License     : BSD3-style (see LICENSE)
-- 
-- Maintainer  : Trevor Elliott <trevor@galois.com>
-- Stability   :
-- Portability :
--
-- The Put monad. A monad for efficiently constructing bytestrings.
--
-----------------------------------------------------------------------------
{-# LANGUAGE CPP #-}

module Data.Serialize.Put (

    -- * The Put type
      Put
    , PutM(..)
    , Putter
    , runPut
    , runPutM
    , runPutLazy
    , runPutMLazy
    , putBuilder
    , execPut

    -- * Flushing the implicit parse state
    , flush

    -- * Primitives
    , putWord8
    , putByteString
    , putLazyByteString

    -- * Big-endian primitives
    , putWord16be
    , putWord32be
    , putWord64be

    -- * Little-endian primitives
    , putWord16le
    , putWord32le
    , putWord64le

    -- * Host-endian, unaligned writes
    , putWordhost
    , putWord16host
    , putWord32host
    , putWord64host

    -- * Containers
    , putTwoOf
    , putListOf
    , putIArrayOf
    , putSeqOf
    , putTreeOf
    , putMapOf
    , putIntMapOf
    , putSetOf
    , putIntSetOf
    , putMaybeOf
    , putEitherOf
    , putNested

  ) where


<<<<<<< HEAD
#if MIN_VERSION_bytestring(0,10,2)
import           Data.ByteString.Builder (Builder, toLazyByteString)
import qualified Data.ByteString.Builder as B
import qualified Data.ByteString.Builder.Extra as B
#elif MIN_VERSION_bytestring(0,10,0)
import           Data.ByteString.Lazy.Builder (Builder, toLazyByteString)
import qualified Data.ByteString.Lazy.Builder as B
import qualified Data.ByteString.Lazy.Builder.Extras as B
#else
#error "cereal requires bytestring >= 0.10.0.0"
#endif

import qualified Control.Applicative as A
import Data.Array.Unboxed
import qualified Data.Monoid as M
import qualified Data.Foldable as F
=======
import Data.Array.Unboxed
>>>>>>> 47d83960
import Data.Word
import qualified Data.ByteString        as S
import qualified Data.ByteString.Lazy   as L
import qualified Data.IntMap            as IntMap
import qualified Data.IntSet            as IntSet
import qualified Data.Map               as Map
import qualified Data.Sequence          as Seq
import qualified Data.Set               as Set
import qualified Data.Tree              as T

#if !(MIN_VERSION_base(4,8,0))
import Control.Applicative
import Data.Foldable (foldMap)
import Data.Monoid
#endif

------------------------------------------------------------------------

-- XXX Strict in builder only. 
data PairS a = PairS a !Builder

sndS :: PairS a -> Builder
sndS (PairS _ b) = b

-- | The PutM type. A Writer monad over the efficient Builder monoid.
newtype PutM a = Put { unPut :: PairS a }

-- | Put merely lifts Builder into a Writer monad, applied to ().
type Put = PutM ()

type Putter a = a -> Put

instance Functor PutM where
        fmap f m = Put $ let PairS a w = unPut m in PairS (f a) w
        {-# INLINE fmap #-}


instance A.Applicative PutM where
        pure    = return
        {-# INLINE pure #-}

        m <*> k = Put $
            let PairS f w  = unPut m
                PairS x w' = unPut k
            in PairS (f x) (w `M.mappend` w')
        {-# INLINE (<*>) #-}


instance Monad PutM where
    return a = Put (PairS a M.mempty)
    {-# INLINE return #-}

    m >>= k  = Put $
        let PairS a w  = unPut m
            PairS b w' = unPut (k a)
        in PairS b (w `M.mappend` w')
    {-# INLINE (>>=) #-}

    m >> k  = Put $
        let PairS _ w  = unPut m
            PairS b w' = unPut k
        in PairS b (w `M.mappend` w')
    {-# INLINE (>>) #-}

tell :: Putter Builder
tell b = Put $! PairS () b
{-# INLINE tell #-}

putBuilder :: Putter Builder
putBuilder = tell
{-# INLINE putBuilder #-}

-- | Run the 'Put' monad
execPut :: PutM a -> Builder
execPut = sndS . unPut
{-# INLINE execPut #-}

-- | Run the 'Put' monad with a serialiser
runPut :: Put -> S.ByteString
runPut = L.toStrict . runPutLazy
{-# INLINE runPut #-}

-- | Run the 'Put' monad with a serialiser and get its result
runPutM :: PutM a -> (a, S.ByteString)
runPutM (Put (PairS f s)) = (f, L.toStrict (toLazyByteString s))
{-# INLINE runPutM #-}

-- | Run the 'Put' monad with a serialiser
runPutLazy :: Put -> L.ByteString
runPutLazy = toLazyByteString . sndS . unPut
{-# INLINE runPutLazy #-}

-- | Run the 'Put' monad with a serialiser
runPutMLazy :: PutM a -> (a, L.ByteString)
runPutMLazy (Put (PairS f s)) = (f, toLazyByteString s)
{-# INLINE runPutMLazy #-}

------------------------------------------------------------------------

-- | Pop the ByteString we have constructed so far, if any, yielding a
-- new chunk in the result ByteString.
flush               :: Put
flush               = tell B.flush
{-# INLINE flush #-}

-- | Efficiently write a byte into the output buffer
putWord8            :: Putter Word8
putWord8            = tell . B.word8
{-# INLINE putWord8 #-}

-- | An efficient primitive to write a strict ByteString into the output buffer.
-- It flushes the current buffer, and writes the argument into a new chunk.
putByteString       :: Putter S.ByteString
putByteString       = tell . B.byteString
{-# INLINE putByteString #-}

-- | Write a lazy ByteString efficiently, simply appending the lazy
-- ByteString chunks to the output buffer
putLazyByteString   :: Putter L.ByteString
putLazyByteString   = tell . B.lazyByteString
{-# INLINE putLazyByteString #-}

-- | Write a Word16 in big endian format
putWord16be         :: Putter Word16
putWord16be         = tell . B.word16BE
{-# INLINE putWord16be #-}

-- | Write a Word16 in little endian format
putWord16le         :: Putter Word16
putWord16le         = tell . B.word16LE
{-# INLINE putWord16le #-}

-- | Write a Word32 in big endian format
putWord32be         :: Putter Word32
putWord32be         = tell . B.word32BE
{-# INLINE putWord32be #-}

-- | Write a Word32 in little endian format
putWord32le         :: Putter Word32
putWord32le         = tell . B.word32LE
{-# INLINE putWord32le #-}

-- | Write a Word64 in big endian format
putWord64be         :: Putter Word64
putWord64be         = tell . B.word64BE
{-# INLINE putWord64be #-}

-- | Write a Word64 in little endian format
putWord64le         :: Putter Word64
putWord64le         = tell . B.word64LE
{-# INLINE putWord64le #-}

------------------------------------------------------------------------

-- | /O(1)./ Write a single native machine word. The word is
-- written in host order, host endian form, for the machine you're on.
-- On a 64 bit machine the Word is an 8 byte value, on a 32 bit machine,
-- 4 bytes. Values written this way are not portable to
-- different endian or word sized machines, without conversion.
--
putWordhost         :: Putter Word
putWordhost         = tell . B.wordHost
{-# INLINE putWordhost #-}

-- | /O(1)./ Write a Word16 in native host order and host endianness.
-- For portability issues see @putWordhost@.
putWord16host       :: Putter Word16
putWord16host       = tell . B.word16Host
{-# INLINE putWord16host #-}

-- | /O(1)./ Write a Word32 in native host order and host endianness.
-- For portability issues see @putWordhost@.
putWord32host       :: Putter Word32
putWord32host       = tell . B.word32Host
{-# INLINE putWord32host #-}

-- | /O(1)./ Write a Word64 in native host order
-- On a 32 bit machine we write two host order Word32s, in big endian form.
-- For portability issues see @putWordhost@.
putWord64host       :: Putter Word64
putWord64host       = tell . B.word64Host
{-# INLINE putWord64host #-}


-- Containers ------------------------------------------------------------------

encodeListOf :: (a -> Builder) -> [a] -> Builder
encodeListOf f = -- allow inlining with just a single argument
    \xs ->  execPut (putWord64be (fromIntegral $ length xs)) `M.mappend`
            F.foldMap f xs
{-# INLINE encodeListOf #-}

putTwoOf :: Putter a -> Putter b -> Putter (a,b)
putTwoOf pa pb (a,b) = pa a >> pb b
{-# INLINE putTwoOf #-}

putListOf :: Putter a -> Putter [a]
putListOf pa = \l -> do
  putWord64be (fromIntegral (length l))
  mapM_ pa l
{-# INLINE putListOf #-}

putIArrayOf :: (Ix i, IArray a e) => Putter i -> Putter e -> Putter (a i e)
putIArrayOf pix pe a = do
  putTwoOf pix pix (bounds a)
  putListOf pe (elems a)
{-# INLINE putIArrayOf #-}

putSeqOf :: Putter a -> Putter (Seq.Seq a)
putSeqOf pa = \s -> do
    putWord64be (fromIntegral $ Seq.length s) 
    F.mapM_ pa s
{-# INLINE putSeqOf #-}

putTreeOf :: Putter a -> Putter (T.Tree a)
putTreeOf pa = 
    tell . go
  where
    go (T.Node x cs) = execPut (pa x) `M.mappend` encodeListOf go cs
{-# INLINE putTreeOf #-}

putMapOf :: Ord k => Putter k -> Putter a -> Putter (Map.Map k a)
putMapOf pk pa = putListOf (putTwoOf pk pa) . Map.toAscList
{-# INLINE putMapOf #-}

putIntMapOf :: Putter Int -> Putter a -> Putter (IntMap.IntMap a)
putIntMapOf pix pa = putListOf (putTwoOf pix pa) . IntMap.toAscList
{-# INLINE putIntMapOf #-}

putSetOf :: Putter a -> Putter (Set.Set a)
putSetOf pa = putListOf pa . Set.toAscList
{-# INLINE putSetOf #-}

putIntSetOf :: Putter Int -> Putter IntSet.IntSet
putIntSetOf pix = putListOf pix . IntSet.toAscList
{-# INLINE putIntSetOf #-}

putMaybeOf :: Putter a -> Putter (Maybe a)
putMaybeOf _  Nothing  = putWord8 0
putMaybeOf pa (Just a) = putWord8 1 >> pa a
{-# INLINE putMaybeOf #-}

putEitherOf :: Putter a -> Putter b -> Putter (Either a b)
putEitherOf pa _  (Left a)  = putWord8 0 >> pa a
putEitherOf _  pb (Right b) = putWord8 1 >> pb b
{-# INLINE putEitherOf #-}

-- | Put a nested structure by first putting a length
--   field and then putting the encoded value.
putNested :: Putter Int -> Put -> Put
putNested putLen putVal = do
    let bs = runPut putVal
    putLen (S.length bs)
    putByteString bs<|MERGE_RESOLUTION|>--- conflicted
+++ resolved
@@ -73,7 +73,6 @@
   ) where
 
 
-<<<<<<< HEAD
 #if MIN_VERSION_bytestring(0,10,2)
 import           Data.ByteString.Builder (Builder, toLazyByteString)
 import qualified Data.ByteString.Builder as B
@@ -90,9 +89,6 @@
 import Data.Array.Unboxed
 import qualified Data.Monoid as M
 import qualified Data.Foldable as F
-=======
-import Data.Array.Unboxed
->>>>>>> 47d83960
 import Data.Word
 import qualified Data.ByteString        as S
 import qualified Data.ByteString.Lazy   as L
